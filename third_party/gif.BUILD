--- conflicted
+++ resolved
@@ -28,11 +28,7 @@
             "S_IEXEC=S_IXUSR",
         ],
         "//conditions:default": [],
-<<<<<<< HEAD
-    }),  
-=======
     }),
->>>>>>> a1fba7f5
     includes = ["lib/."],
     visibility = ["//visibility:public"],
     deps = select({
@@ -71,9 +67,4 @@
 config_setting(
     name = "android",
     values = {"crosstool_top": "//external:android/crosstool"},
-<<<<<<< HEAD
-)
-
-=======
-)
->>>>>>> a1fba7f5
+)