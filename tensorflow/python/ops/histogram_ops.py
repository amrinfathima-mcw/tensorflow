--- conflicted
+++ resolved
@@ -74,11 +74,7 @@
   ```
   """
   with ops.name_scope(name, 'histogram_fixed_width_bins',
-<<<<<<< HEAD
-                      [values, value_range, nbins]) as scope:
-=======
                       [values, value_range, nbins]):
->>>>>>> ad07a86d
     values = ops.convert_to_tensor(values, name='values')
     shape = array_ops.shape(values)
 
@@ -88,16 +84,10 @@
     nbins_float = math_ops.cast(nbins, values.dtype)
 
     # Map tensor values that fall within value_range to [0, 1].
-<<<<<<< HEAD
-    scaled_values = math_ops.truediv(values - value_range[0],
-                                     value_range[1] - value_range[0],
-                                     name='scaled_values')
-=======
     scaled_values = math_ops.truediv(
         values - value_range[0],
         value_range[1] - value_range[0],
         name='scaled_values')
->>>>>>> ad07a86d
 
     # map tensor values within the open interval value_range to {0,.., nbins-1},
     # values outside the open interval will be zero or less, or nbins or more.
