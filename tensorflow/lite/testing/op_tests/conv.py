--- conflicted
+++ resolved
@@ -39,8 +39,8 @@
           "constant_filter": [True, False],
           "channel_multiplier": [1, 2],
           "fully_quantize": [False],
-<<<<<<< HEAD
-          "quantize_mode_16x8": [False]
+          "quantize_mode_16x8": [False],
+          "dynamic_range_quantize": [False]
       },
       {
           "input_shape": [[1, 3, 4, 3]],
@@ -53,9 +53,7 @@
           "channel_multiplier": [1, 2],
           "fully_quantize": [False],
           "quantize_mode_16x8": [True]
-=======
           "dynamic_range_quantize": [False],
->>>>>>> 02aad077
       },
       # TODO(b/134702301): The fully_quantize param is just ignored by the MLIR
       # testing path now, resulting in duplicate tests. Either ignore these
@@ -70,11 +68,8 @@
           "constant_filter": [True],
           "channel_multiplier": [1, 2],
           "fully_quantize": [True],
-<<<<<<< HEAD
-          "quantize_mode_16x8": [False]
-      }
-=======
-          "dynamic_range_quantize": [False],
+          "quantize_mode_16x8": [False],
+          "dynamic_range_quantize": [False]
       },
       {
           "input_shape": [[1, 3, 4, 3]],
@@ -86,9 +81,9 @@
           "constant_filter": [True],
           "channel_multiplier": [2],
           "fully_quantize": [False],
-          "dynamic_range_quantize": [True],
+          "quantize_mode_16x8": [False],
+          "dynamic_range_quantize": [True]
       },
->>>>>>> 02aad077
   ]
 
   def get_tensor_shapes(parameters):
