--- conflicted
+++ resolved
@@ -225,11 +225,8 @@
       "${tensorflow_source_dir}/tensorflow/python/kernel_tests/concat_op_test.py"
       "${tensorflow_source_dir}/tensorflow/contrib/factorization/python/ops/wals_test.py"
       "${tensorflow_source_dir}/tensorflow/python/keras/_impl/keras/utils/data_utils_test.py"
-<<<<<<< HEAD
-=======
       "${tensorflow_source_dir}/tensorflow/python/keras/_impl/keras/backend_test.py"
       "${tensorflow_source_dir}/tensorflow/python/keras/_impl/keras/preprocessing/image_test.py"
->>>>>>> 1ec61faf
       # Float division by zero
       "${tensorflow_source_dir}/tensorflow/python/kernel_tests/benchmark_test.py"
       # Flaky, for unknown reasons. Cannot reproduce in terminal. Revisit once we can get stack traces.
